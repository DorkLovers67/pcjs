--- conflicted
+++ resolved
@@ -1,20 +1,9 @@
-<<<<<<< HEAD
+About JavaScript Machines
 ---
-layout: page
-title: JavaScript Machines
-menu_title: About
-menu_order: 10
-permalink: /docs/about/
-=======
-About JavaScript Machines
->>>>>>> 24ea8648
----
-
-## About JavaScript Machines
 
 The JavaScript Machines Project (originally at [jsmachines.net](http://jsmachines.net/)) is a collection of computer
 simulations written in JavaScript.  It has now been released on [GitHub](https://github.com/) as the
-[PCjs Project](https://github.com/jeffpar/pcjs/tree/gh-pages), a copy of which is hosted here at [{{ site.pcjs.domain }}]({{ site.url }}/).
+[PCjs Project](https://github.com/jeffpar/pcjs), a copy of which is hosted here at [pcjs.org](http://www.pcjs.org/).
 
 The goals of the project are to create fast, full-featured simulations of classic computer
 hardware, help people understand how these early machines worked, make it easy to experiment with different machine
@@ -33,7 +22,7 @@
 Challenger 1P, which was a 6502-based microcomputer introduced by Ohio Scientific in 1978.
 
 C1Pjs v1.0 was released in July 2012, first on ecpsim.org and cpusim.org, then on [jsmachines.net](http://jsmachines.net/c1pjs),
-and finally [{{ site.pcjs.domain }}]({{ site.url }}/). More information about the first release of C1Pjs was also 
+and finally [pcjs.org](http://www.pcjs.org/). More information about the first release of C1Pjs was also 
 [posted](http://osiweb.org/osiforum/viewtopic.php?f=3&t=103) on the [OSI Discussion Forum](http://osiweb.org/osiforum/index.php)
 at [osiweb.org](http://osiweb.org/).
 
@@ -57,8 +46,8 @@
 
 ### Migrating to Node: The PCjs Project
 
-The JavaScript Machines Project was migrated to a [Node.js](http://nodejs.org) web server in 2014, and became the
-PCjs Project.
+The JavaScript Machines Project was migrated to a [Node.js](http://nodejs.org) web server ([pcjs.org](http://www.pcjs.org/))
+in 2014, and became the PCjs Project.
 
 The goals included:
 
@@ -80,9 +69,9 @@
 [GNU General Public License](/LICENSE) as published by the Free Software Foundation, either version 3 of the License,
 or (at your option) any later version.
 
-You are required to include the following copyright notice, with a link to [{{ site.pcjs.domain }}]({{ site.url }}/):
+You are required to include the following copyright notice, with a link to [http://pcjs.org]():
 
-> [PCjs]({{ site.url }}/) © 2012-2015 by [Jeff Parsons](mailto:Jeff@pcjs.org) ([@jeffpar](http://twitter.com/jeffpar))
+> [PCjs](http://pcjs.org) © 2012-2015 by [Jeff Parsons](mailto:Jeff@pcjs.org) ([@jeffpar](http://twitter.com/jeffpar))
 
 in every source code file of every copy or modified version of this work, and to display that notice on every web page
 or computer that runs any version of this software.
