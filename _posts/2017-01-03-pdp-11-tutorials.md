---
layout: post
title: PDP-11 Tutorials
date: 2017-01-03 15:00:00
permalink: /blog/2017/01/03/
machines:
  - id: test1170
    type: pdp11
    debugger: true
    config: /devices/pdp11/machine/1170/vt100/debugger/machine.xml
    connection: dl11->vt100.serialPort
  - id: vt100
    type: pc8080
    config: /devices/pc8080/machine/vt100/machine.xml
    connection: serialPort->test1170.dl11
    sticky: top
---

Introducing PDP-11 tutorials.  For more details, keep scrolling, and keep your eye on the VT100 below.

{% include machine.html id="vt100" %}

[PDPjs](/devices/pdp11/machine/) is able to run a variety of old DEC operating systems, such as RT-11 and RSTS/E,
and while there are manuals available online, thanks to the efforts of those who operate and contribute to websites
like [bitsavers.org](http://bitsavers.org), I suspect most people don't have a lot of interest or time to spend
reading old manuals.

In an effort to remedy that situation, I'm adding some new features to PCjs.  The first feature is what I call
"Sticky Machines", and it's really just a new feature of the PCjs website.  At the top of any PCjs webpage, in the
*machines* section, a machine can now define a *sticky* property.  For now, the only supported value is "top"; e.g.:

	machines:
	  - id: vt100
	    type: pc8080
	    config: /devices/pc8080/machine/vt100/machine.xml
	    connection: serialPort->test1170.dl11
	    sticky: top

A sticky machine makes it easier to construct a tutorial page for a single machine, by preventing that machine from
scrolling off the top; it "sticks" to the top instead.  The rest of the page scrolls normally, allowing the user to
progress at their own pace through the text and/or images of an accompanying tutorial.

The second feature is a generalized method for sending commands to components within a machine.  For example, if we
<<<<<<< HEAD
want to send some keyboard commands to a machine:
=======
want to send some serial data to a machine:
>>>>>>> d726ce52

{% raw %}
	{% include machine-command.html type='button' label='Try It!' machine='vt100' component='SerialPort' command='receiveData' value='Hello World' %}
{% endraw %}

which should translate into a control that looks like this:

	<button type="button" onclick="commandMachine('vt100','SerialPort','receiveData','Hello World')">Try It!</button>

In fact, let's try it now. {% include machine-command.html type='button' label='Try It!' machine='vt100' component='SerialPort' command='receiveData' value='Hello World' %}

Obviously, every component we want to control will need to be updated to export the necessary "command" functions.

So expect some PDPjs tutorials in the near future, featuring sticky machines and built-in command demos.  Some
<<<<<<< HEAD
commands will be very simple, like the keyboard injection command shown above.  Others will perform more sophisticated
=======
commands will be very simple, like the data injection command shown above.  Others will perform more sophisticated
>>>>>>> d726ce52
operations, such as loading and booting a particular disk, running a particular application, automatically flipping
selected Front Panel switches, and so on.

Finally, in case you're wondering why there's another machine below, well, what did you think the VT100 was talking to?
This PDP-11/70, of course.

{% include machine.html id="test1170" %}

*[@jeffpar](http://twitter.com/jeffpar)*  
*Jan 3, 2017*<|MERGE_RESOLUTION|>--- conflicted
+++ resolved
@@ -41,11 +41,7 @@
 progress at their own pace through the text and/or images of an accompanying tutorial.
 
 The second feature is a generalized method for sending commands to components within a machine.  For example, if we
-<<<<<<< HEAD
-want to send some keyboard commands to a machine:
-=======
 want to send some serial data to a machine:
->>>>>>> d726ce52
 
 {% raw %}
 	{% include machine-command.html type='button' label='Try It!' machine='vt100' component='SerialPort' command='receiveData' value='Hello World' %}
@@ -60,11 +56,7 @@
 Obviously, every component we want to control will need to be updated to export the necessary "command" functions.
 
 So expect some PDPjs tutorials in the near future, featuring sticky machines and built-in command demos.  Some
-<<<<<<< HEAD
-commands will be very simple, like the keyboard injection command shown above.  Others will perform more sophisticated
-=======
 commands will be very simple, like the data injection command shown above.  Others will perform more sophisticated
->>>>>>> d726ce52
 operations, such as loading and booting a particular disk, running a particular application, automatically flipping
 selected Front Panel switches, and so on.
 
