--- conflicted
+++ resolved
@@ -13,14 +13,8 @@
 
 This is a work-in-progress emulation of another 8080-based machine: the VT100 Terminal.
 
-<<<<<<< HEAD
-Unlike other VT100 emulators, this is not simply an emulation of VT100 protocols.  It is a simulation of the entire
-8080-based machine, running the original [VT100 Firmware](/devices/pc8080/rom/vt100/) inside the [PC8080](/modules/pc8080/)
-CPU emulator.
-=======
 Unlike other VT100 emulators, this is not simply an emulation of VT100 protocols.  It is a simulation of the original VT100
 machine, running the [VT100 Firmware](/devices/pc8080/rom/vt100/) inside the [PC8080](/modules/pc8080/) CPU emulator.
->>>>>>> 7c652ded
 
 {% include machine.html id="vt100" %}
 
