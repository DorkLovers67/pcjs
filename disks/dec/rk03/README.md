---
layout: page
title: DEC RK03 Disk Images
permalink: /disks/dec/rk03/
---

DEC RK03 Disk Images
--------------------

RK03 disks are single-platter cartridges with 203 tracks per side, 12 sectors per track, and a sector size of
256 words (512 bytes), for a total capacity of 2.38Mb (2,494,464 bytes).  They are used with an
[RK11 Disk Controller](/devices/pdp11/rk11/).

<<<<<<< HEAD
* [RT-11 v4.0](rtl11v4/) [[source](http://skn.noip.me/pdp11/rk1.dsk)]
=======
* [RT-11 v4.0](rt11v4/) [[source](http://skn.noip.me/pdp11/rk1.dsk)]
>>>>>>> 1352deed
* [XXDP+ Diagnostics](xxdp/) [[source](http://skn.noip.me/pdp11/rk2.dsk)]

---

While the geometry of an RK03 disk implies that the total image size should be 2,494,464 bytes, not all the
disks we've archived started out that way.  For example, the RT-11 v4.0 disk image was originally 1,454,592
bytes long.  Presumably, when it was used by other emulators, they assumed zeros for the missing sectors.

Since the PCjs [DiskDump](/modules/diskdump/) utility relies on exact file sizes to match disk images to
supported geometries, I padded the disk image:

	dd if=/dev/zero bs=1 count=1039872 >> RK03-RT11-V40.dsk

After appending an additional 1,039,872 bytes to the original 1,454,592, DiskDump was happy to process the
image:

	diskdump --disk=RK03-RT11-V40.dsk --format=json --output=RK03-RT11-V40.json
	2494464-byte disk image saved to RK03-RT11-V40.json<|MERGE_RESOLUTION|>--- conflicted
+++ resolved
@@ -11,11 +11,7 @@
 256 words (512 bytes), for a total capacity of 2.38Mb (2,494,464 bytes).  They are used with an
 [RK11 Disk Controller](/devices/pdp11/rk11/).
 
-<<<<<<< HEAD
-* [RT-11 v4.0](rtl11v4/) [[source](http://skn.noip.me/pdp11/rk1.dsk)]
-=======
 * [RT-11 v4.0](rt11v4/) [[source](http://skn.noip.me/pdp11/rk1.dsk)]
->>>>>>> 1352deed
 * [XXDP+ Diagnostics](xxdp/) [[source](http://skn.noip.me/pdp11/rk2.dsk)]
 
 ---
